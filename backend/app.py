"""
Flask Backend API for Financial Awareness Chatbot
Provides REST API endpoints for the frontend
"""

from flask import Flask, request, jsonify, Response
from flask_cors import CORS
import os, sys
import logging
from dotenv import load_dotenv
from rag_pipeline import RAGPipeline, SUPPORTED_MODELS
import json
import time

# translation related imports
sys.path.insert(0, os.path.abspath(os.path.join(os.path.dirname(__file__), '..')))
from translation.translator import Translator, TranslationQualityError
import translation.translation_validator as tv

# Load environment variables
load_dotenv()

# Configure logging
logging.basicConfig(
    level=logging.INFO,
    format='%(asctime)s - %(name)s - %(levelname)s - %(message)s'
)
logger = logging.getLogger(__name__)

# Initialize Flask app
app = Flask(__name__)
CORS(app)  # Enable CORS for frontend communication

# Initialize RAG pipeline
# Default model - can be changed via API
DEFAULT_MODEL = os.getenv('DEFAULT_MODEL', 'gemma2:9b')
rag_pipeline = None

def get_rag_pipeline():
    """Lazy initialization of RAG pipeline"""
    global rag_pipeline
    if rag_pipeline is None:
        logger.info("Initializing RAG pipeline with E5 embeddings...")
        rag_pipeline = RAGPipeline(
            db_path=os.getenv('DB_PATH', None),  # None = auto-detect db_e5_section_aware
            model_name=DEFAULT_MODEL,
            k=int(os.getenv('RETRIEVAL_K', '7')),  # Default: 7 (adaptive 3-10 based on query)
            use_reranker=os.getenv('USE_RERANKER', 'true').lower() == 'true',  # Default: True
            reranker_model=os.getenv('RERANKER_MODEL', 'BAAI/bge-reranker-base'),
            rerank_k=int(os.getenv('RERANK_K', '50')) if os.getenv('RERANK_K') else None,  # Default: 50
            reranker_batch_size=int(os.getenv('RERANKER_BATCH_SIZE', '8'))  # Default: 8 (optimized for 6GB VRAM)
        )
    return rag_pipeline

translator_service = None

def get_translator():
    """Lazy initialize translator service"""
    global translator_service
    if translator_service is None:
        try:
            translator_service = Translator()
            logger.info("Translator service initialized successfully.")
        except Exception as e:
            logger.error(f"Failed to initialize Translator: {e}")
            translator_service = None
    return translator_service


# ==================== API ENDPOINTS ====================

@app.route('/api/health', methods=['GET'])
def health_check():
    """Health check endpoint"""
    try:
        pipeline = get_rag_pipeline()
        
        # Check GPU and reranker status
        gpu_status = {}
        try:
            import torch
            gpu_status = {
                'cuda_available': torch.cuda.is_available(),
                'device_name': torch.cuda.get_device_name(0) if torch.cuda.is_available() else None
            }
        except ImportError:
            gpu_status = {'cuda_available': False, 'error': 'PyTorch not available'}
        
        return jsonify({
            'status': 'healthy',
            'model': pipeline.model_name,
            'reranker_enabled': pipeline.use_reranker,
            'reranker_loaded': pipeline.reranker is not None,
            'gpu': gpu_status,
            'timestamp': time.time()
        }), 200
    except Exception as e:
        return jsonify({
            'status': 'unhealthy',
            'error': str(e)
        }), 500


@app.route('/api/models', methods=['GET'])
def get_models():
    """Get list of available models"""
    return jsonify({
        'current_model': get_rag_pipeline().model_name,
        'available_models': SUPPORTED_MODELS
    }), 200


@app.route('/api/models/switch', methods=['POST'])
def switch_model():
    """Switch to a different model"""
    data = request.get_json()
    model_name = data.get('model_name')
    
    if not model_name:
        return jsonify({'error': 'model_name is required'}), 400
    
    if model_name not in SUPPORTED_MODELS:
        return jsonify({
            'error': f'Model {model_name} not supported',
            'available_models': list(SUPPORTED_MODELS.keys())
        }), 400
    
    try:
        pipeline = get_rag_pipeline()
        pipeline.switch_model(model_name)
        
        return jsonify({
            'success': True,
            'current_model': model_name,
            'message': f'Switched to {SUPPORTED_MODELS[model_name]["name"]}'
        }), 200
    
    except Exception as e:
        logger.error(f"Error switching model: {str(e)}")
        return jsonify({'error': str(e)}), 500


@app.route('/api/chat', methods=['POST'])
def chat():
    """
    Main chat endpoint
    
    Request body:
    {
        "message": "What is PMLA?",
        "session_id": "session_123",  # optional
        "model": "mistral:7b-instruct",  # optional
        "k": 5,  # optional, number of documents to retrieve
        "conversation_history": [  # optional, for conversation memory
            {"role": "user", "content": "What is PMLA?"},
            {"role": "assistant", "content": "PMLA is..."}
        ]
    }
    """
    try:
        data = request.get_json()
        
        # Validate request
        if not data or 'message' not in data:
            return jsonify({'error': 'message is required'}), 400
        
        user_message = data['message'].strip()
        if not user_message:
            return jsonify({'error': 'message cannot be empty'}), 400
        
        # Optional parameters
        session_id = data.get('session_id', 'default')
        k = data.get('k', None)
        requested_model = data.get('model')
        conversation_history = data.get('conversation_history', [])
        
        # Get pipeline
        pipeline = get_rag_pipeline()
        
        # Temporarily switch model if requested
        original_model = pipeline.model_name
        if requested_model and requested_model in SUPPORTED_MODELS:
            pipeline.switch_model(requested_model)
        
<<<<<<< HEAD
        # Process query
        """logger.info(f"Processing query from session {session_id}: {user_message[:50]}...")
        result = pipeline.query(user_message, k=k)"""

        logger.info(f"Processing query from session {session_id}: {user_message[:50]}...")

        translator = get_translator()
        original_language = "English"
        query_for_rag = user_message
        
        # --- Step 1: Translate input to English if needed ---
        if translator:
            try:
                query_for_rag, original_language = translator.trans_for_rag(user_message)
                logger.info(f"Detected language: {original_language}")
            except (ValueError, TranslationQualityError, RuntimeError) as e:
                logger.error(f"Translation input error: {e}")
                return jsonify({
                    'success': False,
                    'response': f"Sorry, I couldn't process your query due to a translation issue: {e}"
                }), 500
        else:
            logger.warning("Translator unavailable, proceeding without translation.")
        
        # --- Step 2: Pass the English query to RAG ---
        result = pipeline.query(query_for_rag, k=k)
        
        # --- Step 3: Translate output back to original language ---
        final_response = result['answer']
        if translator and original_language != "English":
            try:
                final_response = translator.trans_for_output(result['answer'], original_language)
                logger.info(f"Translated output back to {original_language}")
            except (ValueError, TranslationQualityError, RuntimeError) as e:
                logger.error(f"Translation output error: {e}")
                final_response = f"(English) {result['answer']}\n\n[Translation failed: {e}]"
        
        # --- Step 4: Return response ---
        response = {
            'success': True,
            'response': final_response,
            'sources': result['sources'],
            'metadata': result['metadata'],
            'session_id': session_id,
            'language_detected': original_language
        }
        
        return jsonify(response), 200
=======
        # Process query with conversation history
        logger.info(f"Processing query from session {session_id}: {user_message[:50]}...")
        logger.info(f"Conversation history length: {len(conversation_history)}")
        result = pipeline.query(user_message, k=k, conversation_history=conversation_history)
>>>>>>> 1f03344e
        
                
        # Restore original model if changed
        if requested_model and requested_model != original_model:
            pipeline.switch_model(original_model)
        
        # Return response
        response = {
            'success': True,
            'response': result['answer'],
            'sources': result['sources'],
            'metadata': result['metadata'],
            'session_id': session_id
        }
        
        return jsonify(response), 200
    
    except Exception as e:
        logger.error(f"Error in chat endpoint: {str(e)}", exc_info=True)
        return jsonify({
            'success': False,
            'error': str(e),
            'response': "I apologize, but I encountered an error processing your request. Please try again."
        }), 500


@app.route('/api/chat/stream', methods=['POST'])
def chat_stream():
    """
    Streaming chat endpoint (Server-Sent Events)
    
    Request body:
    {
        "message": "What is PMLA?",
        "session_id": "session_123",  # optional
        "model": "mistral:7b-instruct",  # optional
        "k": 5,  # optional, number of documents to retrieve
        "conversation_history": [  # optional, for conversation memory
            {"role": "user", "content": "What is PMLA?"},
            {"role": "assistant", "content": "PMLA is..."}
        ]
    }
    """
    try:
        data = request.get_json()
        
        # Validate request
        if not data or 'message' not in data:
            return jsonify({'error': 'message is required'}), 400
        
        user_message = data['message'].strip()
        if not user_message:
            return jsonify({'error': 'message cannot be empty'}), 400
        
        # Optional parameters
        session_id = data.get('session_id', 'default')
        k = data.get('k', None)
        requested_model = data.get('model')
        conversation_history = data.get('conversation_history', [])
        
        # Get pipeline
        pipeline = get_rag_pipeline()
        
        # Temporarily switch model if requested
        original_model = pipeline.model_name
        if requested_model and requested_model in SUPPORTED_MODELS:
            pipeline.switch_model(requested_model)
        
        # Process query with streaming
        logger.info(f"Processing streaming query from session {session_id}: {user_message[:50]}...")
        logger.info(f"Conversation history length: {len(conversation_history)}")
        
        def generate():
            try:
                # Stream from pipeline
                for item in pipeline.query_stream(user_message, k=k, conversation_history=conversation_history):
                    if item['type'] == 'sources':
                        yield f"data: {json.dumps({'type': 'sources', 'data': item['data']})}\n\n"
                    elif item['type'] == 'chunk':
                        yield f"data: {json.dumps({'type': 'chunk', 'data': item['data']})}\n\n"
                    elif item['type'] == 'done':
                        yield f"data: {json.dumps({'type': 'done'})}\n\n"
            except Exception as e:
                logger.error(f"Error in streaming: {str(e)}", exc_info=True)
                yield f"data: {json.dumps({'type': 'error', 'data': str(e)})}\n\n"
            finally:
                # Restore original model if changed
                if requested_model and requested_model != original_model:
                    pipeline.switch_model(original_model)
        
        return Response(
            generate(),
            mimetype='text/event-stream',
            headers={
                'Cache-Control': 'no-cache',
                'X-Accel-Buffering': 'no',
                'Connection': 'keep-alive'
            }
        )
    
    except Exception as e:
        logger.error(f"Error in streaming endpoint: {str(e)}", exc_info=True)
        return jsonify({
            'success': False,
            'error': str(e)
        }), 500


@app.route('/api/retrieve', methods=['POST'])
def retrieve_documents():
    """
    Retrieve documents without generating response
    Useful for debugging and testing retrieval quality
    """
    try:
        data = request.get_json()
        
        if not data or 'query' not in data:
            return jsonify({'error': 'query is required'}), 400
        
        query = data['query']
        k = data.get('k', 5)
        
        pipeline = get_rag_pipeline()
        docs = pipeline.retrieve_documents(query, k=k)
        
        return jsonify({
            'success': True,
            'query': query,
            'documents': docs,
            'count': len(docs)
        }), 200
    
    except Exception as e:
        logger.error(f"Error in retrieve endpoint: {str(e)}")
        return jsonify({'error': str(e)}), 500


@app.route('/api/stats', methods=['GET'])
def get_stats():
    """Get database statistics"""
    try:
        pipeline = get_rag_pipeline()
        
        # Get collection info from ChromaDB
        collection = pipeline.vectordb._collection
        count = collection.count()
        
        return jsonify({
            'success': True,
            'total_documents': count,
            'collection_name': 'financial_regulations',
            'embedding_model': 'sentence-transformers/all-MiniLM-L6-v2',
            'current_llm': pipeline.model_name
        }), 200
    
    except Exception as e:
        logger.error(f"Error getting stats: {str(e)}")
        return jsonify({'error': str(e)}), 500


# Error handlers
@app.errorhandler(404)
def not_found(e):
    return jsonify({'error': 'Endpoint not found'}), 404


@app.errorhandler(500)
def internal_error(e):
    logger.error(f"Internal server error: {str(e)}")
    return jsonify({'error': 'Internal server error'}), 500


# ==================== MAIN ====================

if __name__ == '__main__':
    # Configuration
    HOST = os.getenv('HOST', '0.0.0.0')
    PORT = int(os.getenv('PORT', 5000))
    DEBUG = os.getenv('DEBUG', 'False').lower() == 'true'  # Changed default to False
    
    logger.info("="*60)
    logger.info("Financial Awareness Chatbot - Backend API")
    logger.info("="*60)
    logger.info(f"Host: {HOST}")
    logger.info(f"Port: {PORT}")
    logger.info(f"Debug: {DEBUG}")
    logger.info(f"Default Model: {DEFAULT_MODEL}")
    logger.info("="*60)
    
    # Run Flask app
    app.run(
        host=HOST,
        port=PORT,
        debug=DEBUG,
        use_reloader=False  # Disable auto-reloader to prevent restart loops
    )<|MERGE_RESOLUTION|>--- conflicted
+++ resolved
@@ -182,63 +182,14 @@
         if requested_model and requested_model in SUPPORTED_MODELS:
             pipeline.switch_model(requested_model)
         
-<<<<<<< HEAD
-        # Process query
+        # Process query with conversation history
         """logger.info(f"Processing query from session {session_id}: {user_message[:50]}...")
         result = pipeline.query(user_message, k=k)"""
 
-        logger.info(f"Processing query from session {session_id}: {user_message[:50]}...")
-
-        translator = get_translator()
-        original_language = "English"
-        query_for_rag = user_message
-        
-        # --- Step 1: Translate input to English if needed ---
-        if translator:
-            try:
-                query_for_rag, original_language = translator.trans_for_rag(user_message)
-                logger.info(f"Detected language: {original_language}")
-            except (ValueError, TranslationQualityError, RuntimeError) as e:
-                logger.error(f"Translation input error: {e}")
-                return jsonify({
-                    'success': False,
-                    'response': f"Sorry, I couldn't process your query due to a translation issue: {e}"
-                }), 500
-        else:
-            logger.warning("Translator unavailable, proceeding without translation.")
-        
-        # --- Step 2: Pass the English query to RAG ---
-        result = pipeline.query(query_for_rag, k=k)
-        
-        # --- Step 3: Translate output back to original language ---
-        final_response = result['answer']
-        if translator and original_language != "English":
-            try:
-                final_response = translator.trans_for_output(result['answer'], original_language)
-                logger.info(f"Translated output back to {original_language}")
-            except (ValueError, TranslationQualityError, RuntimeError) as e:
-                logger.error(f"Translation output error: {e}")
-                final_response = f"(English) {result['answer']}\n\n[Translation failed: {e}]"
-        
-        # --- Step 4: Return response ---
-        response = {
-            'success': True,
-            'response': final_response,
-            'sources': result['sources'],
-            'metadata': result['metadata'],
-            'session_id': session_id,
-            'language_detected': original_language
-        }
-        
-        return jsonify(response), 200
-=======
-        # Process query with conversation history
         logger.info(f"Processing query from session {session_id}: {user_message[:50]}...")
         logger.info(f"Conversation history length: {len(conversation_history)}")
         result = pipeline.query(user_message, k=k, conversation_history=conversation_history)
->>>>>>> 1f03344e
-        
-                
+        
         # Restore original model if changed
         if requested_model and requested_model != original_model:
             pipeline.switch_model(original_model)
